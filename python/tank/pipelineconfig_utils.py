# Copyright (c) 2013 Shotgun Software Inc.
# 
# CONFIDENTIAL AND PROPRIETARY
# 
# This work is provided "AS IS" and subject to the Shotgun Pipeline Toolkit 
# Source Code License included in this distribution package. See LICENSE.
# By accessing, using, copying or modifying this work you indicate your 
# agreement to the Shotgun Pipeline Toolkit Source Code License. All rights 
# not expressly granted therein are reserved by Shotgun Software Inc.

"""
Encapsulates the pipeline configuration and helps navigate and resolve paths
across storages, configurations etc.
"""
import os
import sys

from .errors import TankError, TankFileDoesNotExistError
from .platform import constants
from .util import yaml_cache


def is_localized(pipeline_config_path):
    """
    Returns true if the pipeline configuration contains a localized API
    
    :param pipeline_config_path: path to a pipeline configuration root folder
    :returns: true if localized, false if not
    """
    # first, make sure that this path is actually a pipeline configuration
    # path. otherwise, it cannot be localized :)
    if not is_pipeline_config(pipeline_config_path):
        return False

    # look for a localized API by searching for a _core_upgrader.py file
    api_file = os.path.join(pipeline_config_path, "install", "core", "_core_upgrader.py")
    return os.path.exists(api_file)

def is_pipeline_config(pipeline_config_path):
    """
    Returns true if the path points to the root of a pipeline configuration
    
    :param pipeline_config_path: path to a pipeline configuration root folder
    :returns: true if pipeline config, false if not
    """
    # probe by looking for the existence of a key config file.
    pc_file = os.path.join(pipeline_config_path, "config", "core", constants.STORAGE_ROOTS_FILE)
    return os.path.exists(pc_file)
<<<<<<< HEAD
=======
    
def get_metadata(pipeline_config_path):
    """
    Loads the pipeline config metadata (the pipeline_configuration.yml) file from disk.
    
    :param pipeline_config_path: path to a pipeline configuration root folder
    :returns: deserialized content of the file in the form of a dict.
    """

    # now read in the pipeline_configuration.yml file
    cfg_yml = os.path.join(pipeline_config_path, "config", "core", "pipeline_configuration.yml")

    try:
        data = yaml_cache.g_yaml_cache.get(cfg_yml, deepcopy_data=False)
        if data is None:
            raise Exception("File contains no data!")
    except Exception, e:
        raise TankError("Looks like a config file is corrupt. Please contact "
                        "support! File: '%s' Error: %s" % (cfg_yml, e))
    return data

>>>>>>> bf4a8855

def get_roots_metadata(pipeline_config_path):
    """
    Loads and validates the roots metadata file.
    
    The roots.yml file is a reflection of the local storages setup in Shotgun
    at project setup time and may contain anomalies in the path layout structure.
    
    The roots data will be prepended to paths and used for comparison so it is 
    critical that the paths are on a correct normalized form once they have been 
    loaded into the system.
    
    :param pipeline_config_path: Path to the root of a pipeline configuration,
                                 (excluding the "config" folder).  
    
    :returns: A dictionary structure with an entry for each storage defined. Each
              storage will have three keys mac_path, windows_path and linux_path, 
              for example
              { "primary"  : { "mac_path": "/tmp/foo", 
                               "linux_path": None, 
                               "windows_path": "z:\tmp\foo" },
                "textures" : { "mac_path": "/tmp/textures", 
                               "linux_path": None, 
                               "windows_path": "z:\tmp\textures" },
              }
    """
    # now read in the roots.yml file
    # this will contain something like
    # {'primary': {'mac_path': '/studio', 'windows_path': None, 'linux_path': '/studio'}}
    roots_yml = os.path.join(pipeline_config_path, "config", "core", constants.STORAGE_ROOTS_FILE)

    try:
        # if file is empty, initializae with empty dict...
        data = yaml_cache.g_yaml_cache.get(roots_yml, deepcopy_data=False) or {}
    except Exception, e:
        raise TankError("Looks like the roots file is corrupt. Please contact "
                        "support! File: '%s' Error: %s" % (roots_yml, e))

    # if there are more than zero storages defined, ensure one of them is the primary storage
    if len(data) > 0 and constants.PRIMARY_STORAGE_NAME not in data:
        raise TankError("Could not find a primary storage in roots file "
                        "for configuration %s!" % pipeline_config_path)

    # now use our helper function to process the paths    
    for s in data:
        data[s]["mac_path"] = sanitize_path(data[s]["mac_path"], "/")
        data[s]["linux_path"] = sanitize_path(data[s]["linux_path"], "/")
        data[s]["windows_path"] = sanitize_path(data[s]["windows_path"], "\\")

    return data


def sanitize_path(path, separator=os.path.sep):
    """
    Sanitize and clean up paths that may be incorrect.
    
    The following modifications will be carried out:
    
    None returns None
    
    Trailing slashes are removed:
    1. /foo/bar      - unchanged
    2. /foo/bar/     - /foo/bar
    3. z:/foo/       - z:\foo
    4. z:/           - z:\
    5. z:\           - z:\
    6. \\foo\bar\    - \\foo\bar

    Double slashes are removed:
    1. //foo//bar    - /foo/bar
    2. \\foo\\bar    - \\foo\bar

    Leading and trailing spaces are removed:
    1. "   z:\foo  " - "Z:\foo"

    :param path: the path to clean up
    :param separator: the os.sep to adjust the path for. / on nix, \ on win.
    :returns: cleaned up path
    """
    if path is None:
        return None

    # ensure there is no white space around the path
    path = path.strip()

    # get rid of any slashes at the end
    # after this step, path value will be "/foo/bar", "c:" or "\\hello"
    path = path.rstrip("/\\")
    
    # add slash for drive letters: c: --> c:/
    if len(path) == 2 and path.endswith(":"):
        path += "/"
    
    # and convert to the right separators
    # after this we have a path with the correct slashes and no end slash
    local_path = path.replace("\\", separator).replace("/", separator)

    # now weed out any duplicated slashes. iterate until done
    while True:
        new_path = local_path.replace("//", "/")
        if new_path == local_path:
            break
        else:
            local_path = new_path
    
    # for windows, remove duplicated backslashes, except if they are 
    # at the beginning of the path
    while True:
        new_path = local_path[0] + local_path[1:].replace("\\\\", "\\")
        if new_path == local_path:
            break
        else:
            local_path = new_path

    return local_path



####################################################################################################################
# Core API resolve utils 

def get_path_to_current_core():
    """
    Returns the local path of the currently executing code, assuming that this code is 
    located inside a standard toolkit install setup. If the code that is running is part
    of a localized pipeline configuration, the PC root path will be returned, otherwise 
    a 'studio' root will be returned.
    
    This method may not return valid results if there has been any symlinks set up as part of
    the install structure.
    
    :returns: string with path
    """
    curr_os_core_root = os.path.abspath(os.path.join( os.path.dirname(__file__), "..", "..", "..", ".."))
    if not os.path.exists(curr_os_core_root):
        full_path_to_file = os.path.abspath(os.path.dirname(__file__))
        raise TankError("Cannot resolve the core configuration from the location of the Toolkit Code! "
                        "This can happen if you try to move or symlink the Toolkit API. The "
                        "Toolkit API is currently picked up from %s which is an "
                        "invalid location." % full_path_to_file)
    return curr_os_core_root    
    
    
def get_core_path_for_config(pipeline_config_path):
    """
    Returns the core api install location associated with the given pipeline configuration.
    In the case of a localized PC, it just returns the given path.
    Otherwise, it resolves the location via the core_xxxx.cfg files.
    
    :param pipeline_config_path: path to a pipeline configuration
    :returns: Path to the studio location root or pipeline configuration root or None if not resolved
    """

    if is_localized(pipeline_config_path):
        # first, try to locate an install local to this pipeline configuration.
        # this would find any localized APIs.
        install_path = pipeline_config_path

    else:
        # this PC is associated with a shared API (studio install)
        # follow the links defined in the configuration to establish which 
        # setup it has been associated with.
        studio_linkback_files = {"win32": os.path.join(pipeline_config_path, "install", "core", "core_Windows.cfg"), 
                                 "linux2": os.path.join(pipeline_config_path, "install", "core", "core_Linux.cfg"), 
                                 "darwin": os.path.join(pipeline_config_path, "install", "core", "core_Darwin.cfg")}
        
        curr_linkback_file = studio_linkback_files[sys.platform]
        
        # this file will contain the path to the API which is meant to be used with this PC.
        install_path = None
        try:
            fh = open(curr_linkback_file, "rt")
            data = fh.read().strip() # remove any whitespace, keep text
            # expand any env vars that are used in the files. For example, you could have 
            # an env variable $STUDIO_TANK_PATH=/sgtk/software/shotgun/studio and your 
            # linkback file may just contain "$STUDIO_TANK_PATH" instead of an explicit path.
            data = os.path.expandvars(data)
            if data not in ["None", "undefined"] and os.path.exists(data):
                install_path = data
            fh.close()  
        except Exception:
            pass
                
    return install_path
    
def resolve_all_os_paths_to_core(core_path):
    """
    Given a core path on the current os platform, 
    return paths for all platforms, 
    as cached in the install_locations system file
    
    :returns: dictionary with keys linux2, darwin and win32
    """
    return _get_install_locations(core_path)

def resolve_all_os_paths_to_config(pc_path):
    """
    Given a pipeline configuration path on the current os platform, 
    return paths for all platforms, as cached in the install_locations system file
    
    :returns: dictionary with keys linux2, darwin and win32
    """
    return _get_install_locations(pc_path)

def get_config_install_location(path):
    """
    Given a pipeline configuration, return the location
    on the current platform.
    
    Loads the location metadata file from install_location.yml
    This contains a reflection of the paths given in the pc entity.

    Returns the path that has been registered for this pipeline configuration 
    for the current OS. This is the path that has been defined in shotgun.
    
    This is useful when drive letter mappings or symlinks are being used to ensure
    a correct path resolution.
    
    This may return None if no path has been registered for the current os.
    
    :param path: Path to a pipeline configuration on disk.
    :returns: registered path, may be None.
    """
    # resolve
    locations = _get_install_locations(path)
    # do a bit of cleanup of the input data
    return sanitize_path(locations[sys.platform])

def _get_install_locations(path):
    """
    Given a pipeline configuration OR core location, return paths on all platforms.
    
    :param path: Path to a pipeline configuration on disk.
    :returns: dictionary with keys linux2, darwin and win32
    """
    # basic sanity check
    if not os.path.exists(path):
        raise TankError("The core path '%s' does not exist on disk!" % path)
    
    # for other platforms, read in install_location
    location_file = os.path.join(path, "config", "core", "install_location.yml")

    # load the config file
    try:
        location_data = yaml_cache.g_yaml_cache.get(location_file, deepcopy_data=False)
    except Exception, error:
        raise TankError("Cannot load core config file '%s'. Error: %s" % (location_file, error))

    # do some cleanup on this file - sometimes there are entries that say "undefined"
    # or is just an empty string - turn those into null values
    linux_path = location_data.get("Linux")
    macosx_path = location_data.get("Darwin")
    win_path = location_data.get("Windows")
    
    # this file may contain environment variables. Try to expand these.
    if linux_path:
        linux_path = os.path.expandvars(linux_path)     
    if macosx_path:
        macosx_path = os.path.expandvars(macosx_path) 
    if win_path:
        win_path = os.path.expandvars(win_path) 

    # lastly, sanity check the paths - sometimes these files contain non-path
    # values such as "None" or "unknown"
    if not linux_path or not linux_path.startswith("/"):
        linux_path = None
    if not macosx_path or not macosx_path.startswith("/"):
        macosx_path = None
    if not win_path or not (win_path.startswith("\\") or win_path[1] == ":"):
        win_path = None

    # return data
    return {"win32": win_path, "darwin": macosx_path, "linux2": linux_path }
        



####################################################################################################################
# utils for determining core version numbers

def get_currently_running_api_version():
    """
    Returns the version number string for the core API, 
    based on the code that is currently executing.
    
    :returns: version string, e.g. 'v1.2.3'. 'unknown' if a version number cannot be determined.
    """
    # read this from info.yml
    info_yml_path = os.path.abspath(os.path.join(os.path.dirname(__file__), "..", "..", "info.yml"))
    return _get_version_from_manifest(info_yml_path)


def get_core_api_version(core_install_root):
    """
    Returns the version string for the core api associated with this config.
    This method is 'forgiving' and in the case no associated core API can be 
    found for this location, 'unknown' will be returned rather than 
    an exception raised. 

    :param core_install_root: Path to a core installation root, either the root of a pipeline
                              configuration, or the root of a "bare" studio code location.
    :returns: version str e.g. 'v1.2.3', 'unknown' if no version could be determined. 
    """
    # now try to get to the info.yml file to get the version number
    info_yml_path = os.path.join(core_install_root, "install", "core", "info.yml")
    return _get_version_from_manifest(info_yml_path)
    
def _get_version_from_manifest(info_yml_path):
    """
    Helper method. 
    Returns the version given a manifest.
    
    :param info_yml_path: path to manifest file.
    :returns: Always a string, 'unknown' if data cannot be found
    """
    try:
        data = yaml_cache.g_yaml_cache.get(info_yml_path, deepcopy_data=False)
        data = str(data.get("version", "unknown"))
    except Exception:
        data = "unknown"

    return data
    <|MERGE_RESOLUTION|>--- conflicted
+++ resolved
@@ -46,9 +46,7 @@
     # probe by looking for the existence of a key config file.
     pc_file = os.path.join(pipeline_config_path, "config", "core", constants.STORAGE_ROOTS_FILE)
     return os.path.exists(pc_file)
-<<<<<<< HEAD
-=======
-    
+
 def get_metadata(pipeline_config_path):
     """
     Loads the pipeline config metadata (the pipeline_configuration.yml) file from disk.
@@ -68,8 +66,6 @@
         raise TankError("Looks like a config file is corrupt. Please contact "
                         "support! File: '%s' Error: %s" % (cfg_yml, e))
     return data
-
->>>>>>> bf4a8855
 
 def get_roots_metadata(pipeline_config_path):
     """
