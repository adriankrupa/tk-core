# Copyright (c) 2013 Shotgun Software Inc.
# 
# CONFIDENTIAL AND PROPRIETARY
# 
# This work is provided "AS IS" and subject to the Shotgun Pipeline Toolkit 
# Source Code License included in this distribution package. See LICENSE.
# By accessing, using, copying or modifying this work you indicate your 
# agreement to the Shotgun Pipeline Toolkit Source Code License. All rights 
# not expressly granted therein are reserved by Shotgun Software Inc.

"""
Defines the base class for all Tank Engines.

"""

import os
import re
import sys
import traceback
import weakref
import threading
        
from .. import loader
from .. import hook
from ..errors import TankError, TankEngineInitError, TankContextChangeNotSupportedError
<<<<<<< HEAD
=======
from ..deploy import descriptor
from ..deploy.dev_descriptor import TankDevDescriptor
from ..util import log_user_activity_metric, log_user_attribute_metric
from ..util.metrics import MetricsDispatcher
>>>>>>> abeec583

from . import application
from . import constants
from . import validation
from . import qt
from . import black_list
from .bundle import TankBundle
from .framework import setup_frameworks

class Engine(TankBundle):
    """
    Base class for an engine in Tank.
    """

    _ASYNC_INVOKER, _SYNC_INVOKER = range(2)

    def __init__(self, tk, context, engine_instance_name, env):
        """
        Constructor. Takes the following parameters:
        
        :param tk: Sgtk API handle
        :param context: A context object to define the context on disk where the engine is operating
        :param engine_instance_name: The name of the engine as it has been defined in the environment.
        :param env: An Environment object to associate with this engine
        """
        
        self.__env = env
        self.__engine_instance_name = engine_instance_name
        self.__applications = {}
        self.__application_pool = {}
        self.__shared_frameworks = {}
        self.__commands = {}
        self.__command_pool = {}
        self.__panels = {}
        self.__currently_initializing_app = None
        
        self.__qt_widget_trash = []
        self.__created_qt_dialogs = []
        self.__qt_debug_info = {}
        
        self.__commands_that_need_prefixing = []
        
        self.__global_progress_widget = None

        self._metrics_dispatcher = None

        # Initialize these early on so that methods implemented in the derived class and trying
        # to access the invoker don't trip on undefined variables.
        self._invoker = None
        self._async_invoker = None
        
        # get the engine settings
        settings = self.__env.get_engine_settings(self.__engine_instance_name)
        
        # get the descriptor representing the engine        
        descriptor = self.__env.get_engine_descriptor(self.__engine_instance_name)        
        
        # init base class
        TankBundle.__init__(self, tk, context, settings, descriptor, env)

        # check that the context contains all the info that the app needs
        validation.validate_context(descriptor, context)
        
        # make sure the current operating system platform is supported
        validation.validate_platform(descriptor)

        # Get the settings for the engine and then validate them
        engine_schema = descriptor.get_configuration_schema()
        validation.validate_settings(self.__engine_instance_name, tk, context, engine_schema, settings)
        
        # set up any frameworks defined
        setup_frameworks(self, self, self.__env, descriptor)
        
        # run the engine init
        self.log_debug("Engine init: Instantiating %s" % self)
        self.log_debug("Engine init: Current Context: %s" % context)

        # now if a folder named python is defined in the engine, add it to the pythonpath
        my_path = os.path.dirname(sys.modules[self.__module__].__file__)
        python_path = os.path.join(my_path, constants.BUNDLE_PYTHON_FOLDER)
        if os.path.exists(python_path):
            # Only append if __init__.py doesn't exist. If it does then we
            # should use the special tank import instead.
            init_path = os.path.join(python_path, "__init__.py")
            if not os.path.exists(init_path):
                self.log_debug("Appending to PYTHONPATH: %s" % python_path)
                sys.path.append(python_path)


        # Note, 'init_engine()' is now deprecated and all derived initialisation should be
        # done in either 'pre_app_init()' or 'post_app_init()'.  'init_engine()' is left
        # in here to provide backwards compatibility with any legacy code. 
        self.init_engine()

        # try to pull in QT classes and assign to tank.platform.qt.XYZ
        base_def = self._define_qt_base()
        qt.QtCore = base_def.get("qt_core")
        qt.QtGui = base_def.get("qt_gui")
        qt.TankDialogBase = base_def.get("dialog_base")

        # Update the authentication module to use the engine's Qt.
        from tank_vendor.shotgun_authentication.ui import qt_abstraction
        qt_abstraction.QtCore = qt.QtCore
        qt_abstraction.QtGui = qt.QtGui
        
        # create invoker to allow execution of functions on the
        # main thread:
        self._invoker, self._async_invoker = self.__create_invokers()
        
        # run any init that needs to be done before the apps are loaded:
        self.pre_app_init()
        
        # now load all apps and their settings
        self.__load_apps()
        
        # execute the post engine init for all apps
        # note that this is executed before the post_app_init
        # in the engine - this is because typically the post app
        # init in the engine will contain code which captures the
        # state of the apps - for example creates a menu, so at that 
        # point we want to try and have all app initialization complete.
        self.__run_post_engine_inits()
        
        # Useful dev helpers: If there is one or more dev descriptors in the 
        # loaded environment, add a reload button to the menu!
        self.__register_reload_command()
        
        # now run the post app init
        self.post_app_init()
        
        # emit an engine started event
        tk.execute_core_hook(constants.TANK_ENGINE_INIT_HOOK_NAME, engine=self)

        self.log_debug("Init complete: %s" % self)
        self.log_metric("Init")

        # log the core and engine versions being used by the current user
        log_user_attribute_metric("tk-core version", tk.version)
        log_user_attribute_metric("%s version" % (self.name,), self.version)

        # check if there are any compatibility warnings:
        # do this now in case the engine fails to load!
        messages = black_list.compare_against_black_list(descriptor)
        if len(messages) > 0:
            self.log_warning("Compatibility warnings were issued for %s:" % descriptor)
            for msg in messages:
                self.log_warning("")
                self.log_warning(msg)

        # if the engine supports logging metrics, begin dispatching logged metrics
        if self.metrics_dispatch_allowed:
            self._metrics_dispatcher = MetricsDispatcher(self)
            self.log_debug("Starting metrics dispatcher...")
            self._metrics_dispatcher.start()
            self.log_debug("Metrics dispatcher started.")
        
    def __repr__(self):
        return "<Sgtk Engine 0x%08x: %s, env: %s>" % (id(self),  
                                                      self.name, 
                                                      self.__env.name)

    def get_env(self):
        """
        Returns the environment object associated with this engine.
        This is a private method which is internal to tank and should
        not be used by external code. This method signature may change at any point
        and the object returned may also change. Do not use outside of the core api.
        """
        return self.__env

    ##########################################################################################
    # properties used by internal classes, not part of the public interface
    
    def __show_busy(self, title, details):
        """
        Payload for the show_busy method.

        For details, see the main show_busy documentation.
        
        :params title: Short descriptive title of what is happening
        :params details: Detailed message describing what is going on.
        """
        if self.has_ui:
            # we cannot import QT until here as non-ui engines don't have QT defined.
            try:
                from .qt.busy_dialog import BusyDialog 
                from .qt import QtGui, QtCore
                
            except:
                # QT import failed. This may be because someone has upgraded the core
                # to the latest but are still running a earlier version of the 
                # Shotgun or Shell engine where the self.has_ui method is not
                # correctly implemented. In that case, absorb the error and  
                # emit a log message
                self.log_info("[%s] %s" % (title, details))
                
            else:
                # our qt import worked!
                if not self.__global_progress_widget:
                    
                    # no window exists - create one!
                    (window, self.__global_progress_widget) = self._create_dialog_with_widget(title="Toolkit is busy", 
                                                                                              bundle=self, 
                                                                                              widget_class=BusyDialog)
                    
                    # make it a splashscreen that sits on top
                    window.setWindowFlags(QtCore.Qt.SplashScreen | QtCore.Qt.WindowStaysOnTopHint)
    
                    # set the message before the window is raised to avoid briefly
                    # showing default values
                    self.__global_progress_widget.set_contents(title, details)
                    
                    # kick it off        
                    window.show()
        
                else:
                                            
                    # just update the message for the existing window 
                    self.__global_progress_widget.set_contents(title, details)

                # make sure events are properly processed and the window is updated
                QtCore.QCoreApplication.processEvents()
        
        else:
            # no UI support! Instead, just emit a log message
            self.log_info("[%s] %s" % (title, details))
        
    def __clear_busy(self):
        """
        Payload for clear_busy method. 
        For details, see the main clear_busy documentation.
        """
        if self.__global_progress_widget:
            self.__global_progress_widget.close()
            self.__global_progress_widget = None
    
    def show_busy(self, title, details):
        """
        Displays or updates a global "busy window" tied to this engine. The window
        is a splash screen type window, floats on top and contains details of what
        is currently being processed.
        
        This is currently an internal method and not meant to be be used by anything
        outside the core API. Later on, as things settle, we may consider exposing this.
        
        This method pops up a splash screen with a message and the idea is that 
        long running core processes can use this as a way to communicate their intent
        to the user and keep the user informed as slow processes are executed. If the engine
        has a UI present, this will be used to display the progress message. If the engine
        does not have UI support, a message will be logged. The UI always appears in the 
        main thread for safety.

        Only one global progress window can exist per engine at a time, so if you want to 
        push several updates one after the other, just keep calling this method.
        
        When you want to remove the window, call clear_busy().

        Note! If you are calling this from the Core API you typically don't have 
        access to the current engine object. In this case you can use the 
        convenience method tank.platform.engine.show_global_busy() which will
        attempt to broadcast the request to the currently active engine.
        
        :params title: Short descriptive title of what is happening
        :params details: Detailed message describing what is going on.
        """
        # make sure that the UI is always shown in the main thread
        self.execute_in_main_thread(self.__show_busy, title, details)
    
    def clear_busy(self):
        """
        Closes any active busy window.
        
        For more details, see the show_busy() documentation.
        """
        if self.__global_progress_widget:
            self.execute_in_main_thread(self.__clear_busy)

    def log_metric(self, action):
        """Log an engine metric.

        :param action: Action string to log, e.g. 'Init'

        Logs a user activity metric as performed within an engine. This is
        a convenience method that auto-populates the module portion of
        `tank.util.log_user_activity_metric()`

        Internal Use Only - We provide no guarantees that this method
        will be backwards compatible.

        """

        # the action contains the engine and app name, e.g.
        # module: tk-maya
        # action: tk-maya - Init
        full_action = "%s %s" % (self.name, action)
        log_user_activity_metric(self.name, full_action)

    def log_user_attribute_metric(self, attr_name, attr_value):
        """Convenience class. Logs a user attribute metric.

        :param attr_name: The name of the attribute to set for the user.
        :param attr_value: The value of the attribute to set for the user.

        This is a convenience wrapper around
        `tank.util.log_user_activity_metric()` that prevents engine subclasses
        from having to import from `tank.util`.

        Internal Use Only - We provide no guarantees that this method
        will be backwards compatible.

        """
        log_user_attribute_metric(attr_name, attr_value)


    ##########################################################################################
    # properties

    @property
    def shotgun(self):
        """
        Delegates to the Sgtk API instance's shotgun connection, which is lazily
        created the first time it is requested.
        
        :returns: Shotgun API handle
        """
        # pass on information to the user agent manager which bundle is returning
        # this sg handle. This information will be passed to the web server logs
        # in the shotgun data centre and makes it easy to track which app and engine versions
        # are being used by clients
        try:
            self.tank.shotgun.tk_user_agent_handler.set_current_engine(self.name, self.version)
        except AttributeError:
            # looks like this sg instance for some reason does not have a
            # tk user agent handler associated.
            pass
        
        return self.tank.shotgun        

    @property
    def environment(self):
        """
        A dictionary with information about the environment.
        Returns keys name, description and disk_location.
         
        :returns: dictionary
        """
        data = {}
        data["name"] = self.__env.name
        data["description"] = self.__env.description
        data["disk_location"] = self.__env.disk_location
        
        return data

    @property
    def instance_name(self):
        """
        The instance name for this engine. The instance name
        is the entry that is defined in the environment file.
        
        :returns: instance name as string
        """
        return self.__engine_instance_name

    @property
    def apps(self):
        """
        Dictionary of apps associated with this engine
        
        :returns: dictionary with keys being app name and values being app objects
        """
        return self.__applications
    
    @property
    def commands(self):
        """
        Returns a dictionary representing all the commands that have been registered
        by apps in this engine. Each dictionary item contains the following keys:
        
        * callback - function pointer to function to execute for this command
        * properties - dictionary with free form options - these are typically
          engine specific and driven by convention.
        
        :returns: commands dictionary, keyed by command name
        """
        return self.__commands
    
    @property
    def panels(self):
        """
        Returns all the panels which have been registered with the engine.
        
        :returns: A dictionary keyed by panel unqiue ids. Each value is a dictionary
                  with keys 'callback' and 'properties'
        """
        return self.__panels
    
    @property
    def has_ui(self):
        """
        Indicates that the host application that the engine is connected to has a UI enabled.
        This always returns False for some engines (such as the shell engine) and may vary 
        for some engines, depending if the host application for example is in batch mode or
        UI mode.
        
        :returns: boolean value indicating if a UI currently exists
        """
        # default implementation is to assume a UI exists
        # this is since most engines are supporting a graphical application
        return True

    @property
    def metrics_dispatch_allowed(self):
        """
        Inidicates this engine will allow the metrics worker threads to forward
        the user metrics logged via core, this engine, or registered apps to
        SG.

        :returns: boolean value indicating that the engine allows user metrics
            to be forwarded to SG.
        """
        return True

    ##########################################################################################
    # init and destroy
    
    def init_engine(self):
        """
        Note: Now deprecated - Please use pre_app_init instead.
        """
        pass
    
    def pre_app_init(self):
        """
        Runs after the engine is set up but before any apps have been initialized.
        
        Implemented by deriving classes.
        """
        pass
    
    def post_app_init(self):
        """
        Runs after all apps have been initialized.
        
        Implemented by deriving classes.
        """
        pass
    
    def destroy(self):
        """
        Destroy all apps, then call destroy_engine so subclasses can add their own tear down code.

        This method should not be subclassed.
        """
        self.__destroy_frameworks()
        self.__destroy_apps()

        self.log_debug("Destroying %s" % self)
        self.destroy_engine()

        # finally remove the current engine reference
        set_current_engine(None)

        # now clear the hooks cache to make sure fresh hooks are loaded the 
        # next time an engine is initialized
        hook.clear_hooks_cache()

        # clean up the main thread invoker - it's a QObject so it's important we
        # explicitly set the value to None!
        self._invoker = None
        self._async_invoker = None

        # halt metrics dispatching
        if self._metrics_dispatcher and self._metrics_dispatcher.dispatching:
            self.log_debug("Stopping metrics dispatcher.")
            self._metrics_dispatcher.stop()
            self.log_debug("Metrics dispatcher stopped.")

    def destroy_engine(self):
        """
        Called when the engine should tear down itself and all its apps.
        Implemented by deriving classes.
        """
        pass

    def change_context(self, new_context):
        """
        Called when the engine is being asked to change contexts. This
        will only be allowed if the engine explicitly suppose on-the-fly
        context changes by way of its context_change_allowed property. Any
        apps that do not support context changing will be restarted instead.
        Custom behavior at the engine level should be handled by overriding
        one or both of pre_context_change and post_context_change methods.

        :param new_context:     The context to change to.
        """
        # Make sure we're allowed to change context at the engine level.
        if not self.context_change_allowed:
            self.log_debug("Engine %r does not allow context changes." % self)
            raise TankContextChangeNotSupportedError()

        # Make sure that this engine is configured to run in the new context,
        # and that it's the EXACT same engine. This can be handled by comparing
        # the current engine's descriptor to the one coming from the new environment.
        # If this fails then it's more than just the engine not supporting the
        # context change, it's that the target context isn't configured properly.
        # As such, we'll let any exceptions (mostly TankEngineInitError) bubble
        # up since it's a critical error case.
        (new_env, engine_descriptor) = _get_env_and_descriptor_for_engine(
            engine_name=self.instance_name,
            tk=self.tank,
            context=new_context,
        )

        # Make sure that the engine in the target context is the same as the current
        # engine. In the case of git or app_store descriptors, the equality check
        # is an "is" check to see if they're references to the same object due to the
        # fact that those descriptor types are singletons. For dev descriptors, the
        # check is going to compare the paths of the descriptors to see if they're
        # referencing the same data on disk, in which case they are equivalent.
        if engine_descriptor != self.descriptor:
            self.log_debug("Engine %r does not match descriptors between %r and %r." % (
                self,
                self.context,
                new_context
            ))
            raise TankContextChangeNotSupportedError()

        # Run the pre_context_change method to allow for any engine-specific
        # prep work to happen.
        self.log_debug(
            "Executing pre_context_change for %r, changing from %r to %r." % (
                self,
                self.context,
                new_context
            )
        )
        self.pre_context_change(self.context, new_context)
        self.log_debug("Execution of pre_context_change for engine %r is complete." % self)

        # Check to see if all of our apps are capable of accepting
        # a context change. If one of them is not, then we remove it
        # from the persistent app pool, which will force it to be
        # rebuilt when apps are loaded later on.
        non_compliant_app_paths = []
        for install_path, app_instances in self.__application_pool.iteritems():
            for instance_name, app in app_instances.iteritems():
                self.log_debug(
                    "Executing pre_context_change for %r, changing from %r to %r." % (
                        app,
                        self.context,
                        new_context
                    )
                )
                app.pre_context_change(self.context, new_context)
                self.log_debug("Execution of pre_context_change for app %r is complete." % app)

        # Now that we're certain we can perform a context change,
        # we can tell the environment what the new context is, update
        # our own context property, and load the apps. The app load
        # will repopulate the __applications dict to contain the appropriate
        # apps for the new context, and will pull apps that have already
        # been loaded from the __application_pool, which is persistent.
        old_context = self.context
        self.__env = new_env
        self._set_context(new_context)
        self.__load_apps(reuse_existing_apps=True, old_context=old_context)

        # Call the post_context_change method to allow for any engine
        # specific post-change logic to be run.
        self.log_debug(
            "Executing post_context_change for %r, changing from %r to %r." % (
                self,
                self.context,
                new_context
            )
        )

        self.post_context_change(old_context, new_context)
        self.log_debug("Execution of post_context_change for engine %r is complete." % self)

        # Last, now that we're otherwise done, we can run the
        # apps' post_engine_init methods.
        self.__run_post_engine_inits()

    ##########################################################################################
    # public methods

    def register_command(self, name, callback, properties=None):
        """
        Register a command with a name and a callback function. Properties can store
        implementation specific configuration, like if a tooltip is supported.
        Typically called from the init_app() method of an app.
        """
        if properties is None:
            properties = {}
        
        # uniqueness prefix, populated when there are several instances of the same app
        properties["prefix"] = None
        
        # try to add an app key to the dict with the app requesting the command
        if self.__currently_initializing_app is not None:
            # track which apps this request came from
            properties["app"] = self.__currently_initializing_app
        
        # add some defaults. If there isn't a description key, add it from the app's manifest
        if "description" not in properties and self.__currently_initializing_app:
            properties["description"] = self.__currently_initializing_app.description
        
        if "icon" not in properties and self.__currently_initializing_app:
            properties["icon"] = self.__currently_initializing_app.descriptor.get_icon_256()

        # check for duplicates!
        if name in self.__commands:
            # already something in the dict with this name
            existing_item = self.__commands[name]
            if existing_item["properties"].get("app"):
                # we know the app for the existing item.
                # so prefix with app name
                prefix = existing_item["properties"].get("app").instance_name
                new_name_for_existing = "%s:%s" % (prefix, name)
                self.__commands[new_name_for_existing] = existing_item
                self.__commands[new_name_for_existing]["properties"]["prefix"] = prefix 
                del(self.__commands[name])
                # add it to our list
                self.__commands_that_need_prefixing.append(name)
                      
        if name in self.__commands_that_need_prefixing:
            # try to append a prefix if possible
            if properties.get("app"):
                prefix = properties.get("app").instance_name
                name = "%s:%s" % (prefix, name)
                # also add a prefix key in the properties dict
                properties["prefix"] = prefix

        # wrapper that logs app and usage metrics before executing the
        # callback.
        def callback_wrapper(*args, **kwargs):

            if properties.get("app"):

                # track which app command is being launched
                properties["app"].log_metric("'%s'" % name)

                # specify which app version is being used
                log_user_attribute_metric(
                    "%s version" % properties["app"].name,
                    properties["app"].version
                )

            return callback(*args, **kwargs)

        self.__commands[name] = {
            "callback": callback_wrapper,
            "properties": properties,
        }


    def register_panel(self, callback, panel_name="main", properties=None):
        """
        Similar to register_command, but instead of registering a menu item in the form of a
        command, this method registers a UI panel. A register_panel call should
        be used in conjunction with a register_command call.
        
        Panels need to be registered if they should persist between DCC sessions (e.g. 
        for example 'saved layouts').
        
        Just like with the register_command() method, panel registration should be executed 
        from within the init phase of the app. Once a panel has been registered, it is possible
        for the engine to correctly restore panel UIs at startup and profile switches. 
        
        Not all engines support this feature, but in for example Nuke, a panel can be added to 
        a saved layout. Apps wanting to be able to take advantage of the persistence given by
        these saved layouts will need to call register_panel as part of their init_app phase.
        
        In order to show or focus on a panel, use the show_panel() method instead.
        
        :param callback: Callback to a factory method that creates the panel and returns a panel widget.
        :param panel_name: A string to distinguish this panel from other panels created by 
                           the app. This will be used as part of the unique id for the panel.
        :param properties: Properties dictionary. Reserved for future use.
        :returns: A unique identifier that can be used to consistently identify the 
                  panel across sessions. This identifier should be used to identify the panel
                  in all subsequent calls, e.g. for example show_panel().
        """
        properties = properties or {}
        
        if self.__currently_initializing_app is None:
            # register_panel is called from outside of init_app
            raise TankError("register_panel must be called from inside of the init_app() method!")
        
        current_app = self.__currently_initializing_app
        
        # similar to register_command, track which app this request came from
        properties["app"] = current_app 
        
        # now compose a unique id for this panel.
        # This is done based on the app instance name plus the given panel name.
        # By using the instance name rather than the app name, we support the
        # use case where more than one instance of an app exists within a
        # config.
        panel_id = "%s_%s" % (current_app.instance_name, panel_name)
        # to ensure the string is safe to use in most engines,
        # sanitize to simple alpha-numeric form
        panel_id = re.sub("\W", "_", panel_id)
        panel_id = panel_id.lower()

        # add it to the list of registered panels
        self.__panels[panel_id] = {"callback": callback, "properties": properties}
        
        self.log_debug("Registered panel %s" % panel_id)
        
        return panel_id
        
    def execute_in_main_thread(self, func, *args, **kwargs):
        """
        Execute the specified function in the main thread when called from a non-main
        thread.  This will block the calling thread until the function returns. Note that this
        method can introduce a deadlock if the main thread is waiting for a background thread
        and the background thread is invoking this method. Since the main thread is waiting
        for the background thread to finish, Qt's event loop won't be able to process the request
        to execute in the main thread.

        Note, this currently only works if Qt is available, otherwise it just
        executes immediately on the current thread.

        :param func: function to call
        :param args: arguments to pass to the function
        :param kwargs: named arguments to pass to the function

        :returns: the result of the function call
        """
        return self._execute_in_main_thread(self._SYNC_INVOKER, func, *args, **kwargs)

    def async_execute_in_main_thread(self, func, *args, **kwargs):
        """
        Execute the specified function in the main thread when called from a non-main
        thread.  This call will return immediately and will not wait for the code to be
        executed in the main thread.

        Note, this currently only works if Qt is available, otherwise it just
        executes immediately on the current thread.

        :param func: function to call
        :param args: arguments to pass to the function
        :param kwargs: named arguments to pass to the function
        """
        self._execute_in_main_thread(self._ASYNC_INVOKER, func, *args, **kwargs)

    def _execute_in_main_thread(self, invoker_id, func, *args, **kwargs):
        """
        Executes the given method and arguments with the specified invoker.
        If the invoker is not ready or if the calling thread is the main thread,
        the method is called immediately with it's arguments.

        :param invoker_id: Either _ASYNC_INVOKER or _SYNC_INVOKER.
        :param func: function to call
        :param args: arguments to pass to the function
        :param kwargs: named arguments to pass to the function

        :returns: The return value from the invoker.
        """
        # Execute in main thread might be called before the invoker is ready.
        # For example, an engine might use the invoker for logging to the main
        # thread.
        invoker = self._invoker if invoker_id == self._SYNC_INVOKER else self._async_invoker
        if invoker:
            from .qt import QtGui, QtCore
            if (QtGui.QApplication.instance()
                and QtCore.QThread.currentThread() != QtGui.QApplication.instance().thread()):
                # invoke the function on the thread that the QtGui.QApplication was created on.
                return invoker.invoke(func, *args, **kwargs)
            else:
                # we're already on the main thread so lets just call our function:
                return func(*args, **kwargs)
        else:
            # we don't have an invoker so just call the function:
            return func(*args, **kwargs)

    def get_matching_commands(self, command_selectors):
        """
        Finds all the commands that match the given selectors.

        Command selector structures are typically found in engine configurations
        and are typically defined on the following form in yaml:

        menu_favourites:
        - {app_instance: tk-multi-workfiles, name: Shotgun File Manager...}
        - {app_instance: tk-multi-snapshot,  name: Snapshot...}
        - {app_instance: tk-multi-workfiles, name: Shotgun Save As...}
        - {app_instance: tk-multi-publish,   name: Publish...}

        Note that selectors that do not match a command will output a warning.

        :param command_selectors: A list of command selectors, with each
                                  selector having the following structure:
                                    {
                                      name: command-name,
                                      app_instance: instance-name
                                    }
                                  An empty name ('') will select all the
                                  commands of the given instance-name.

        :returns:                 A list of tuples for all commands that match
                                  the selectors. Each tuple has the format:
                                    (instance-name, command-name, callback)
        """
        # return a dictionary grouping all the commands by instance name
        commands_by_instance = {}
        for (name, value) in self.commands.iteritems():
            app_instance = value["properties"].get("app")
            if app_instance is None:
                continue
            instance_name = app_instance.instance_name
            commands_by_instance.setdefault(instance_name, []).append(
                (name, value["callback"]))

        # go through the selectors and return any matching commands
        ret_value = []
        for selector in command_selectors:
            command_name = selector["name"]
            instance_name = selector["app_instance"]
            instance_commands = commands_by_instance.get(instance_name, [])

            # add the commands if the name of the settings is ''
            # or the name matches
            matching_commands = [(instance_name, name, callback)
                                 for (name, callback) in instance_commands
                                 if not command_name or (command_name == name)]
            ret_value.extend(matching_commands)

            # give feedback if no commands were found
            if not matching_commands:
                self._engine.log_warning(
                    "The requested command '%s' from app instance '%s' could "
                    "not be matched.\nPlease make sure that you have the app "
                    "installed and that it has successfully initialized." %
                    (command_name, instance_name))

        return ret_value

    ##########################################################################################
    # logging interfaces

    def log_debug(self, msg):
        """
        Debug logging.
        Implemented in deriving class.
        """
        pass
    
    def log_info(self, msg):
        """
        Info logging.
        Implemented in deriving class.
        """
        pass
        
    def log_warning(self, msg):
        """
        Warning logging.
        Implemented in deriving class.
        """
        pass
    
    def log_error(self, msg):
        """
        Debug logging.
        Implemented in deriving class - however we provide a basic implementation here.
        """        
        # fall back to std out error reporting if deriving class does not implement this.
        sys.stderr.write("Shotgun Error: %s\n" % msg)
    
    def log_exception(self, msg):
        """
        Helper method. Typically not overridden by deriving classes.
        This method is called inside an except clause and it creates an formatted error message
        which is logged as an error.
        """
        (exc_type, exc_value, exc_traceback) = sys.exc_info()
        
        if exc_traceback is None:
            # we are not inside an exception handler right now.
            # someone is calling log_exception from the running code.
            # in this case, present the current stack frame
            # and a sensible message
            stack_frame = traceback.extract_stack()
            traceback_str = "".join(traceback.format_list(stack_frame))
            exc_value = "No error details available."
        
        else:    
            traceback_str = "".join( traceback.format_tb(exc_traceback))
        
        
        message = []
        message.append(msg)
        message.append("")
        message.append("%s" % exc_value)
        message.append("The current environment is %s." % self.__env.name)
        message.append("")
        message.append("Code Traceback:")
        message.extend(traceback_str.split("\n"))
        
        self.log_error("\n".join(message))


    ##########################################################################################
    # debug for tracking Qt Widgets & Dialogs created by the provided methods      

    def get_debug_tracked_qt_widgets(self):
        """
        Print debug info about created Qt dialogs and widgets
        """
        return self.__qt_debug_info                

    def __debug_track_qt_widget(self, widget):
        """
        Add the qt widget to a list of objects to be tracked. 
        """
        if widget:
            self.__qt_debug_info[widget.__repr__()] = weakref.ref(widget)
        
    ##########################################################################################
    # private and protected methods

    def _get_dialog_parent(self):
        """
        Get the QWidget parent for all dialogs created through show_dialog & show_modal.
        
        Can be overriden in derived classes to return the QWidget to be used as the parent 
        for all TankQDialog's 
        """
        # By default, this will return the QApplication's active window:
        from .qt import QtGui
        return QtGui.QApplication.activeWindow()
                
    def _create_dialog(self, title, bundle, widget, parent):
        """
        Create a TankQDialog with the specified widget embedded. This also connects to the 
        dialogs dialog_closed event so that it can clean up when the dialog is closed.
        
        :param title: The title of the window
        :param bundle: The app, engine or framework object that is associated with this window
        :param widget: A QWidget instance to be embedded in the newly created dialog.
        
        """
        from .qt import tankqdialog
        
        # create a dialog to put it inside
        dialog = tankqdialog.TankQDialog(title, bundle, widget, parent)

        # keep a reference to all created dialogs to make GC happy
        self.__created_qt_dialogs.append(dialog)
        
        # watch for the dialog closing so that we can clean up
        dialog.dialog_closed.connect(self._on_dialog_closed)
        
        # keep track of some info for debugging object lifetime
        self.__debug_track_qt_widget(dialog)
        
        return dialog

    def _create_widget(self, widget_class, *args, **kwargs):
        """
        Create an instance of the specified widget_class.  This wraps the widget_class so that 
        the TankQDialog it is embedded in can connect to it more easily in order to handle the 
        close event
        
        :param widget_class: The class of the UI to be constructed. This must derive from QWidget.    
            
        Additional parameters specified will be passed through to the widget_class constructor.
        """
        from .qt import tankqdialog
                
        # construct the widget object
        derived_widget_class = tankqdialog.TankQDialog.wrap_widget_class(widget_class)
        widget = derived_widget_class(*args, **kwargs)
        
        # keep track of some info for debugging object lifetime
        self.__debug_track_qt_widget(widget)
        
        return widget
    
    def _create_dialog_with_widget(self, title, bundle, widget_class, *args, **kwargs):
        """
        Convenience method to create an sgtk TankQDialog with a widget instantiated from 
        widget_class embedded in the main section.
        
        :param title: The title of the window
        :param bundle: The app, engine or framework object that is associated with this window
        :param widget_class: The class of the UI to be constructed. This must derive from QWidget.    
            
        Additional parameters specified will be passed through to the widget_class constructor.
        """
        # get the parent for the dialog:
        parent = self._get_dialog_parent()
        
        # create the widget:
        widget = self._create_widget(widget_class, *args, **kwargs)
        
        # apply style sheet
        self._apply_external_styleshet(bundle, widget)        
        
        # create the dialog:
        dialog = self._create_dialog(title, bundle, widget, parent)
        return (dialog, widget)
    
    def _on_dialog_closed(self, dlg):
        """
        Called when a dialog created by this engine is closed.
        
        :param dlg: The dialog being closed
        
        Derived implementations of this method should be sure to call
        the base implementation
        """
        # first, detach the widget from the dialog.  This allows
        # the two objects to be cleaned up seperately menaing the
        # lifetime of the widget can be better managed
        widget = dlg.detach_widget()
        
        # add the dlg and it's contained widget to the list
        # of widgets to delete at some point!
        self.__qt_widget_trash.append(dlg)
        self.__qt_widget_trash.append(widget)
        
        if dlg in self.__created_qt_dialogs:
            # don't need to track this dialog any longer
            self.__created_qt_dialogs.remove(dlg)
            
        # disconnect from the dialog:
        dlg.dialog_closed.disconnect(self._on_dialog_closed)
        
        # clear temps
        dlg = None
        widget = None
        
        # finally, clean up the widget trash:
        self.__cleanup_widget_trash()
        

    def __cleanup_widget_trash(self):
        """
        Run through the widget trash and clean up any widgets
        that are no longer referenced by anything else.
        
        Notes:  This is pretty dumb and only looks at reference
        counts.  This means that if a widget has cyclic references
        then it will never get released.
        
        Better to be safe though as deleting/releasing a widget that
        still has events in the event queue will cause a hard crash!
        """
        still_trash = []
        for widget in self.__qt_widget_trash:
            # There should be 3 references:
            # 1. self.__qt_widget_trash[n]
            # 2. widget temporary
            # 3. temporary used by sys.getrefcount
            if sys.getrefcount(widget) <= 3:
                # we have the only references to the widget
                # so lets delete it!
                try:
                    widget.deleteLater()
                except RuntimeError:
                    # this is most likely because the Qt C++ widget has 
                    # already been deleted elsewhere so we can safely 
                    # ignore it!
                    pass
            else:
                # there are still other references to this widget 
                # out there so we should still keep track of it
                still_trash.append(widget)
    
        # update widget trash
        self.__qt_widget_trash = still_trash
        self.log_debug("Widget trash contains %d widgets" % (len(self.__qt_widget_trash)))

    def show_dialog(self, title, bundle, widget_class, *args, **kwargs):
        """
        Shows a non-modal dialog window in a way suitable for this engine. 
        The engine will attempt to parent the dialog nicely to the host application.
        
        :param title: The title of the window
        :param bundle: The app, engine or framework object that is associated with this window
        :param widget_class: The class of the UI to be constructed. This must derive from QWidget.
        
        Additional parameters specified will be passed through to the widget_class constructor.
        
        :returns: the created widget_class instance
        """
        if not self.has_ui:
            self.log_error("Sorry, this environment does not support UI display! Cannot show "
                           "the requested window '%s'." % title)
            return None
        
        # create the dialog:
        dialog, widget = self._create_dialog_with_widget(title, bundle, widget_class, *args, **kwargs)
        
        # show the dialog        
        dialog.show()
        
        # lastly, return the instantiated widget
        return widget
    
    def show_modal(self, title, bundle, widget_class, *args, **kwargs):
        """
        Shows a modal dialog window in a way suitable for this engine. The engine will attempt to
        integrate it as seamlessly as possible into the host application. This call is blocking 
        until the user closes the dialog.
        
        :param title: The title of the window
        :param bundle: The app, engine or framework object that is associated with this window
        :param widget_class: The class of the UI to be constructed. This must derive from QWidget.
        
        Additional parameters specified will be passed through to the widget_class constructor.

        :returns: (a standard QT dialog status return code, the created widget_class instance)
        """
        if not self.has_ui:
            self.log_error("Sorry, this environment does not support UI display! Cannot show "
                           "the requested window '%s'." % title)
            return None
        
        # create the dialog:
        dialog, widget = self._create_dialog_with_widget(title, bundle, widget_class, *args, **kwargs)
        
        # finally launch it, modal state
        status = dialog.exec_()
        
        # lastly, return the instantiated widget
        return (status, widget)
    

    def show_panel(self, panel_id, title, bundle, widget_class, *args, **kwargs):
        """
        Shows a panel in a way suitable for this engine. Engines should attempt to
        integrate panel support as seamlessly as possible into the host application. 
        Some engines have extensive panel support and workflows, others have none at all.
        
        If the engine does not specifically implement panel support, the window will 
        be shown as a modeless dialog instead and the call is equivalent to 
        calling show_dialog().
        
        :param panel_id: Unique identifier for the panel, as obtained by register_panel().
        :param title: The title of the panel
        :param bundle: The app, engine or framework object that is associated with this window
        :param widget_class: The class of the UI to be constructed. This must derive from QWidget.
        
        Additional parameters specified will be passed through to the widget_class constructor.
        
        :returns: the created widget_class instance
        """
        # engines implementing panel support should subclass this method.
        # the core implementation falls back on a modeless window.
        self.log_warning("Panel functionality not implemented. Falling back to showing "
                         "panel '%s' in a modeless dialog" % panel_id)
        return self.show_dialog(title, bundle, widget_class, *args, **kwargs)        


    def _resolve_sg_stylesheet_tokens(self, style_sheet):
        """
        Given a string containing a qt style sheet,
        perform replacements of key toolkit tokens.
        
        For example, "{{SG_HIGHLIGHT_COLOR}}" is converted to "#30A7E3"
        
        :param style_sheet: Stylesheet string to process
        :returns: Stylesheet string with replacements applied
        """
        processed_style_sheet = style_sheet
        for (token, value) in constants.SG_STYLESHEET_CONSTANTS.iteritems():
            processed_style_sheet = processed_style_sheet.replace("{{%s}}" % token, value)
        return processed_style_sheet
    
    def _apply_external_styleshet(self, bundle, widget):
        """
        Apply an std external stylesheet, associated with a bundle, to a widget.
        
        This will check if a standard style.css file exists in the
        app/engine/framework root location on disk and if so load it from 
        disk and apply to the given widget. The style sheet is cascading, meaning 
        that it will affect all children of the given widget. Typically this is used
        at window creation in order to allow newly created dialogs to apply app specific
        styles easily.
        
        :param bundle: app/engine/framework instance to load style sheet from
        :param widget: widget to apply stylesheet to 
        """
        qss_file = os.path.join(bundle.disk_location, constants.BUNDLE_STYLESHEET_FILE)
        try:
            f = open(qss_file, "rt")
            try:
                # Read css file
                self.log_debug("Detected std style sheet file '%s' - applying to widget %s" % (qss_file, widget))
                qss_data = f.read()
                # resolve tokens
                qss_data = self._resolve_sg_stylesheet_tokens(qss_data)
                # apply to widget (and all its children)
                widget.setStyleSheet(qss_data)
            except Exception, e:
                # catch-all and issue a warning and continue.
                self.log_warning("Could not apply stylesheet '%s': %s" % (qss_file, e))
            finally:
                f.close()
        except IOError:
            # The file didn't exist, so nothing to do.
            pass

    def _define_qt_base(self):
        """
        This will be called at initialisation time and will allow 
        a user to control various aspects of how QT is being used
        by Tank. The method should return a dictionary with a number
        of specific keys, outlined below. 
        
        * qt_core - the QtCore module to use
        * qt_gui - the QtGui module to use
        * dialog_base - base class for to use for Tank's dialog factory
        
        :returns: dict
        """
        # default to None
        base = {"qt_core": None, "qt_gui": None, "dialog_base": None}
        try:
            from PySide import QtCore, QtGui
            base["qt_core"] = QtCore
            base["qt_gui"] = QtGui
            base["dialog_base"] = QtGui.QDialog
        except:
            self.log_debug("Default engine QT definition failed to find QT. "
                           "This may need to be subclassed.")
        
        return base
        
    def _initialize_dark_look_and_feel(self):
        """
        Initializes a standard toolkit look and feel using a combination of
        QPalette and stylesheets.
        
        If your engine is running inside an environment which already has
        a dark style defined, do not call this method. The Toolkit apps are 
        designed to work well with most dark themes.
        
        However, if you are for example creating your own QApplication instance
        you can execute this method to but the session into Toolkit's 
        standard dark mode.
        
        This will initialize the plastique style and set it up with a standard
        dark palette and supporting stylesheet.
        
        Apps and UIs can then extend this further by using further css.
        
        Due to restrictions in QT, this needs to run after a QApplication object
        has been instantiated.
        """
        from .qt import QtGui, QtCore
        
        this_folder = os.path.abspath(os.path.dirname(__file__))
        
        # initialize our style
        QtGui.QApplication.setStyle("plastique")
        
        # Read in a serialized version of a palette
        # this file was generated in the following way:
        #
        # Inside of maya 2014, the following code was executed:
        #
        # from PySide import QtGui, QtCore
        # app = QtCore.QCoreApplication.instance()
        # fh = QtCore.QFile("/tmp/palette.dump")
        # fh.open(QtCore.QIODevice.WriteOnly)
        # out = QtCore.QDataStream(fh)
        # out.__lshift__( app.palette() )
        # fh.close()
        #
        # When we load this up in our engine, we will get a look
        # and feel similar to that of maya.

        try:
            # open palette file
            palette_file = os.path.join(this_folder, "qt", "dark_palette.qpalette")
            fh = QtCore.QFile(palette_file)
            fh.open(QtCore.QIODevice.ReadOnly);
            file_in = QtCore.QDataStream(fh)
    
            # deserialize the palette
            # (store it for GC purposes)
            self._dark_palette = QtGui.QPalette()
            file_in.__rshift__(self._dark_palette)
            fh.close()
            
            # set the std selection bg color to be 'shotgun blue'
            highlight_color = QtGui.QBrush(QtGui.QColor(constants.SG_STYLESHEET_CONSTANTS["SG_HIGHLIGHT_COLOR"]))
            self._dark_palette.setBrush(QtGui.QPalette.Highlight, highlight_color)

            # update link colors
            fg_color = self._dark_palette.color(QtGui.QPalette.Text)
            self._dark_palette.setColor(QtGui.QPalette.Link, fg_color)
            self._dark_palette.setColor(QtGui.QPalette.LinkVisited, fg_color)

            self._dark_palette.setBrush(QtGui.QPalette.HighlightedText, QtGui.QBrush(QtGui.QColor("#FFFFFF")))
            
            # and associate it with the qapplication
            QtGui.QApplication.setPalette(self._dark_palette)

        except Exception, e:
            self.log_error("The standard toolkit dark palette could not be set up! The look and feel of your "
                           "toolkit apps may be sub standard. Please contact support. Details: %s" % e)
            
        try:
            # read css
            css_file = os.path.join(this_folder, "qt", "dark_palette.css")
            f = open(css_file)
            css_data = f.read()
            f.close()
            css_data = self._resolve_sg_stylesheet_tokens(css_data)
            app = QtCore.QCoreApplication.instance()
            
            app.setStyleSheet(css_data)
        except Exception, e:
            self.log_error("The standard toolkit dark stylesheet could not be set up! The look and feel of your "
                           "toolkit apps may be sub standard. Please contact support. Details: %s" % e)
        
    
    def _get_standard_qt_stylesheet(self):
        """
        **********************************************************************
        THIS METHOD HAS BEEN DEPRECATED AND SHOULD NOT BE USED!
        Instead, call _initialize_standard_look_and_feel()
        **********************************************************************
        
        For environments which do not have a well defined QT style sheet,
        Toolkit maintains a "standard style" which is similar to the look and
        feel that Maya and Nuke has. 
        
        This is intended to be used in conjunction with QTs cleanlooks mode.
        The init code inside an engine would typically look something like this:
        
            QtGui.QApplication.setStyle("cleanlooks")
            qt_application = QtGui.QApplication([])
            qt_application.setStyleSheet( self._get_standard_qt_stylesheet() )         
        
        :returns: The style sheet data, as a string.
        """
        this_folder = os.path.abspath(os.path.dirname(__file__))
        css_file = os.path.join(this_folder, "qt", "toolkit_std_dark.css")
        f = open(css_file)
        css_data = f.read()
        f.close()
        return css_data

    def _register_shared_framework(self, instance_name, fw_obj):
        """
        Registers a framework with the specified instance name.
        This allows framework instances to be shared between bundles.
        This method is exposed for use by the platform.framework module.
        
        :param instance_name: Name of framework instance, as defined in the
                              environment. For example 'tk-framework-widget_v1.x.x'  
        :param fw_obj: Framework object.
        """
        self.__shared_frameworks[instance_name] = fw_obj

    def _get_shared_framework(self, instance_name):
        """
        Get a framework instance by name. If no framework with the specified
        name has been loaded yet, None is returned.
        This method is exposed for use by the platform.framework module.
        
        :param instance_name: Name of framework instance, as defined in the
                              environment. For example 'tk-framework-widget_v1.x.x'        
        """
        return self.__shared_frameworks.get(instance_name, None)

    def __create_invokers(self):
        """
        Create the object used to invoke function calls on the main thread when
        called from a different thread.
        """
        invoker = None
        async_invoker = None
        if self.has_ui:
            from .qt import QtGui, QtCore
            # Classes are defined locally since Qt might not be available.
            if QtGui and QtCore:
                class Invoker(QtCore.QObject):
                    """
                    Invoker class - implements a mechanism to execute a function with arbitrary
                    args in the main thread.
                    """
                    def __init__(self):
                        """
                        Construction
                        """
                        QtCore.QObject.__init__(self)
                        self._lock = threading.Lock()
                        self._fn = None
                        self._res = None

                    def invoke(self, fn, *args, **kwargs):
                        """
                        Invoke the specified function with the specified args in the main thread

                        :param fn:          The function to execute in the main thread
                        :param *args:       Args for the function
                        :param **kwargs:    Named arguments for the function
                        :returns:           The result returned by the function
                        """
                        # acquire lock to ensure that the function and result are not overwritten
                        # by syncrounous calls to this method from different threads
                        self._lock.acquire()
                        try:
                            self._fn = lambda: fn(*args, **kwargs)
                            self._res = None

                            # invoke the internal _do_invoke method that will actually run the function.  Note that
                            # we are unable to pass/return arguments through invokeMethod as this isn't properly
                            # supported by PySide.
                            QtCore.QMetaObject.invokeMethod(self, "_do_invoke", QtCore.Qt.BlockingQueuedConnection)

                            return self._res
                        finally:
                            self._lock.release()

                    @qt.QtCore.Slot()
                    def _do_invoke(self):
                        """
                        Execute the function
                        """
                        self._res = self._fn()

                class AsyncInvoker(QtCore.QObject):
                    """
                    Invoker class - implements a mechanism to execute a function with arbitrary
                    args in the main thread asynchronously.
                    """
                    __signal = QtCore.Signal(object)

                    def __init__(self):
                        """
                        Construction
                        """
                        QtCore.QObject.__init__(self)
                        self.__signal.connect(self.__execute_in_main_thread)

                    def invoke(self, fn, *args, **kwargs):
                        """
                        Invoke the specified function with the specified args in the main thread

                        :param fn:          The function to execute in the main thread
                        :param *args:       Args for the function
                        :param **kwargs:    Named arguments for the function
                        :returns:           The result returned by the function
                        """

                        self.__signal.emit(lambda: fn(*args, **kwargs))

                    def __execute_in_main_thread(self, fn):
                        fn()

                # Make sure that the invoker exists in the main thread:
                invoker = Invoker()
                async_invoker = AsyncInvoker()
                if QtCore.QCoreApplication.instance():
                    invoker.moveToThread(QtCore.QCoreApplication.instance().thread())
                    async_invoker.moveToThread(QtCore.QCoreApplication.instance().thread())

        return invoker, async_invoker

    ##########################################################################################
    # private         
        
    def __load_apps(self, reuse_existing_apps=False, old_context=None):
        """
        Populate the __applications dictionary, skip over apps that fail to initialize.

        :param reuse_existing_apps:     Whether to use already-running apps rather than
                                        starting up a new instance. This is primarily
                                        used during context changes. Default is False.
        :param old_context:             In the event of a context change occurring, this
                                        represents the context being changed away from,
                                        which will be provided along with the current
                                        context to each reused app's post_context_change
                                        method.
        """
        # If this is a load as part of a context change, the applications
        # dict will already have stuff in it. We can explicitly clean that
        # out here since those apps also exist in self.__application_pool,
        # which is persistent.
        self.__applications = dict()

        # The commands dict will be repopulated either by new app inits,
        # or by pulling existing commands for reused apps from the persistant
        # cache of commands.
        self.__commands = dict()
        self.__register_reload_command()

        for app_instance_name in self.__env.get_apps(self.__engine_instance_name):
            # Get a handle to the app bundle.
            descriptor = self.__env.get_app_descriptor(
                self.__engine_instance_name,
                app_instance_name,
            )

            if not descriptor.exists_local():
                self.log_error("Cannot start app! %s does not exist on disk." % descriptor)
                continue

            # Load settings for app - skip over the ones that don't validate
            try:
                # get the app settings data and validate it.
                app_schema = descriptor.get_configuration_schema()
                app_settings = self.__env.get_app_settings(
                    self.__engine_instance_name,
                    app_instance_name,
                )

                # check that the context contains all the info that the app needs
                if self.__engine_instance_name != constants.SHOTGUN_ENGINE_NAME: 
                    # special case! The shotgun engine is special and does not have a 
                    # context until you actually run a command, so disable the validation.
                    validation.validate_context(descriptor, self.context)
                
                # make sure the current operating system platform is supported
                validation.validate_platform(descriptor)
                                
                # for multi engine apps, make sure our engine is supported
                supported_engines = descriptor.get_supported_engines()
                if supported_engines and self.name not in supported_engines:
                    raise TankError("The app could not be loaded since it only supports "
                                    "the following engines: %s. Your current engine has been "
                                    "identified as '%s'" % (supported_engines, self.name))
                
                # now validate the configuration                
                validation.validate_settings(
                    app_instance_name,
                    self.tank,
                    self.context,
                    app_schema,
                    app_settings,
                )

            except TankError, e:
                # validation error - probably some issue with the settings!
                # report this as an error message.
                self.log_error("App configuration Error for %s (configured in environment '%s'). "
                               "It will not be loaded: %s" % (app_instance_name, self.__env.disk_location, e))
                continue
            
            except Exception:
                # code execution error in the validation. Report this as an error 
                # with the engire call stack!
                self.log_exception("A general exception was caught while trying to "
                                   "validate the configuration loaded from '%s' for app %s. "
                                   "The app will not be loaded." % (self.__env.disk_location, app_instance_name))
                continue

            # If we're told to reuse existing app instances, check for it and
            # continue if it's already there. This is most likely a context
            # change that's in progress, which means we only want to load apps
            # that aren't already up and running.
            install_path = descriptor.get_path()
            app_pool = self.__application_pool

            if reuse_existing_apps and install_path in app_pool:
                # If we were given an "old" context that's being switched away
                # from, we can run the post change method and do a bit of
                # reinitialization of certain portions of the app.
                if old_context is not None and app_instance_name in app_pool[install_path]:
                    app = self.__application_pool[install_path][app_instance_name]

                    try:
                        # Update the app's internal context pointer.
                        app._set_context(self.context)

                        # Update the app settings.
                        app._set_settings(app_settings)

                        # Set the instance name.
                        app.instance_name = app_instance_name

                        # Make sure our frameworks are up and running properly for
                        # the new context.
                        setup_frameworks(self, app, self.__env, descriptor)

                        # Repopulate the app's commands into the engine.
                        for command_name, command in self.__command_pool.iteritems():
                            if app is command.get("properties", dict()).get("app"):
                                self.__commands[command_name] = command

                        # Run the post method in case there's custom logic implemented
                        # for the app.
                        app.post_context_change(old_context, self.context)
                    except Exception:
                        # If any of the reinitialization failed we will warn and
                        # continue on to a restart of the app via the normal means.
                        self.log_warning(
                            "App %r failed to change context and will be restarted: %s" % (
                                app,
                                traceback.format_exc()
                            )
                        )
                    else:
                        # If the reinitialization of the reused app succeeded, we
                        # just have to add it to the apps list and continue on to
                        # the next app.
                        self.log_debug("App %s successfully reinitialized for new context %s." % (
                            app_instance_name,
                            str(self.context)
                        ))
                        self.__applications[app_instance_name] = app
                        continue

            # load the app
            try:
                # now get the app location and resolve it into a version object
                app_dir = descriptor.get_path()

                # create the object, run the constructor
                app = application.get_application(self, 
                                                  app_dir, 
                                                  descriptor, 
                                                  app_settings, 
                                                  app_instance_name, 
                                                  self.__env)
                
                # load any frameworks required
                setup_frameworks(self, app, self.__env, descriptor)
                
                # track the init of the app
                self.__currently_initializing_app = app
                try:
                    app.init_app()
                finally:
                    self.__currently_initializing_app = None
            
            except TankError, e:
                self.log_error("App %s failed to initialize. It will not be loaded: %s" % (app_dir, e))
                
            except Exception:
                self.log_exception("App %s failed to initialize. It will not be loaded." % app_dir)
            else:
                # note! Apps are keyed by their instance name, meaning that we 
                # could theoretically have multiple instances of the same app.
                self.__applications[app_instance_name] = app
                
            # lastly check if there are any compatibility warnings
            messages = black_list.compare_against_black_list(descriptor)
            if len(messages) > 0:
                self.log_warning("Compatibility warnings were issued for %s:" % descriptor)
                for msg in messages:
                    self.log_warning("")
                    self.log_warning(msg)

            # For the sake of potetial context changes, apps and commands are cached
            # into a persistent pool such that they can be reused at some later time.
            # This is required because, during context changes, some apps that were
            # active in the old context might not be active in the new context. Because
            # we might then switch BACK to the old context at some later time, or some
            # future context might simply make use of some of the same apps, we want
            # to keep a running cache of everything that's been initialized over time.
            # This will allow us to reuse those (assuming they support on-the-fly
            # context changes) rather than having to import and instantiate the same
            # app(s) all over again, thereby hurting performance.

            # Likewise, with commands, those from the old context that are not associated
            # with apps that are active in the new context are filtered out of the engine's
            # list of commands. When switching back to the old context, or any time the
            # associated app is reused, we can then add back in the commands that the app
            # had previously registered. With that, we're not required to re-run the init
            # process for the app.

            # Update the persistent application pool for use in context changes.
            for app in self.__applications.values():
                # We will only track apps that we know can handle a context
                # change. Any that do not will not be treated as a persistent
                # app.
                if app.context_change_allowed:
                    app_path = app.descriptor.get_path()

                    if app_path not in self.__application_pool:
                        self.__application_pool[app_path] = dict()

                    self.__application_pool[app.descriptor.get_path()][app_instance_name] = app

            # Update the persistent commands pool for use in context changes.
            for command_name, command in self.__commands.iteritems():
                self.__command_pool[command_name] = command
            
    def __destroy_frameworks(self):
        """
        Destroy frameworks
        """
        # Destroy engine's frameworks
        for fw in self.frameworks.values():
            if not fw.is_shared:
                fw._destroy_framework()
        
        # Destroy shared frameworks
        for fw in self.__shared_frameworks.values():
            fw._destroy_framework()
        self.__shared_frameworks = {}

    def __destroy_apps(self):
        """
        Call the destroy_app method on all loaded apps
        """
        
        for app in self.__applications.values():
            app._destroy_frameworks()
            self.log_debug("Destroying %s" % app)
            app.destroy_app()

    def __register_reload_command(self):
        """
        Registers a "Reload and Restart" command with the engine if any
        running apps are registered via a dev descriptor.
        """
        for app in self.__applications.values():
            if app.descriptor.is_developer():
                self.log_debug("App %s is registered via a dev descriptor. Will add a reload "
                               "button to the actions listings."  % app)
                from . import restart
                self.register_command("Reload and Restart", restart, {"short_name": "restart", "type": "context_menu"})
                # only need one reload button, so don't keep iterating :)
                break

    def __run_post_engine_inits(self):
        """
        Executes the post_engine_init method for all running apps.
        """
        for app in self.__applications.values():
            try:
                app.post_engine_init()
            except TankError, e:
                self.log_error("App %s Failed to run its post_engine_init. It is loaded, but"
                               "may not operate in its desired state! Details: %s" % (app, e))
            except Exception:
                self.log_exception("App %s failed run its post_engine_init. It is loaded, but"
                                   "may not operate in its desired state!" % app)


##########################################################################################
# Engine management

g_current_engine = None

def set_current_engine(eng):
    """
    Sets the current engine
    """
    global g_current_engine
    g_current_engine = eng

def current_engine():
    """
    Returns the current engine
    """
    global g_current_engine
    return g_current_engine


def get_engine_path(engine_name, tk, context):
    """
    Returns the path to the engine corresponding to the given engine name or
    None if the engine could not be found.
    """
    # get environment and engine location
    try:
        (env, engine_descriptor) = _get_env_and_descriptor_for_engine(engine_name, tk, context)
    except TankEngineInitError:
        return None

    # return path to engine code
    engine_path = engine_descriptor.get_path()
    return engine_path


def start_engine(engine_name, tk, context):
    """
    Creates an engine and makes it the current engine.
    Returns the newly created engine object.

    Raises TankEngineInitError if an engine could not be started
    for the passed context.
    """
    # first ensure that an engine is not currently running
    if current_engine():
        raise TankError("An engine (%s) is already running! Before you can start a new engine, "
                        "please shut down the previous one using the command "
                        "tank.platform.current_engine().destroy()." % current_engine())

    # get environment and engine location
    (env, engine_descriptor) = _get_env_and_descriptor_for_engine(engine_name, tk, context)

    # make sure it exists locally
    if not engine_descriptor.exists_local():
        raise TankEngineInitError("Cannot start engine! %s does not exist on disk" % engine_descriptor)

    # get path to engine code
    engine_path = engine_descriptor.get_path()
    plugin_file = os.path.join(engine_path, constants.ENGINE_FILE)

    # Instantiate the engine
    class_obj = loader.load_plugin(plugin_file, Engine)
    engine = class_obj(tk, context, engine_name, env)

    # register this engine as the current engine
    set_current_engine(engine)

    return engine

def find_app_settings(engine_name, app_name, tk, context, engine_instance_name=None):
    """
    Utility method to find the settings for an app in an engine in the
    environment determined for the context by pick environment hook.
    
    :param engine_name: system name of the engine to look for
    :param app_name: system name of the app to look for
    :param tk: tank instance
    :param context: context to use when picking environment
    :param engine_instance_name: The instance name of the engine to look for.
    
    :returns: list of dictionaries containing the engine name, 
              application name and settings for any matching
              applications that are found and that have valid
              settings
    """ 
    app_settings = []
    
    # get the environment via the pick_environment hook
    env_name = __pick_environment(engine_name, tk, context)
    env = tk.pipeline_configuration.get_environment(env_name, context)
    
    # now find all engines whose names match the engine_name:
    for eng in env.get_engines():
        eng_desc = env.get_engine_descriptor(eng)
        eng_sys_name = eng_desc.get_system_name()

        # Make sure that we get the right engine by comparing engine
        # name and instance name, if provided.
        if eng_sys_name != engine_name:
            continue
        if engine_instance_name and engine_instance_name != eng:
            continue
        
        # ok, found engine so look for app:
        for app in env.get_apps(eng):
            app_desc = env.get_app_descriptor(eng, app)
            if app_desc.get_system_name() != app_name:
                continue
            
            # ok, found an app - lets validate the settings as
            # we want to ignore them if they're not valid
            try:
                schema = app_desc.get_configuration_schema()
                settings = env.get_app_settings(eng, app)
                
                # check that the context contains all the info that the app needs
                validation.validate_context(app_desc, context)
                
                # make sure the current operating system platform is supported
                validation.validate_platform(app_desc)
                                
                # for multi engine apps, make sure our engine is supported
                supported_engines = app_desc.get_supported_engines()
                if supported_engines and engine_name not in supported_engines:
                    raise TankError("The app could not be loaded since it only supports "
                                    "the following engines: %s" % supported_engines)
                
                # finally validate the configuration.  
                # Note: context is set to None as we don't 
                # want to fail validation because of an 
                # incomplete context at this stage!
                validation.validate_settings(app, tk, None, schema, settings)
            except TankError:
                # ignore any Tank exceptions to skip invalid apps
                continue

            # settings are valid so add them to return list:
            app_settings.append({"engine_instance":eng, "app_instance":app, "settings":settings})
                    
    return app_settings
    

def start_shotgun_engine(tk, entity_type, context):
    """
    Special, internal method that handles the shotgun engine.

    :param tk:          tank instance
    :param entity_type: type of the entity to use as a target for picking our
                        shotgun environment
    :param context:     context to use for the shotgun engine and its apps.

                        If some apps require a specific context to extract
                        information (e.g. they call a pick_environment hook to
                        get the environment to use based on the context), this
                        should be set to something other than the empty
                        context.
    """

    # bypass the get_environment hook and use a fixed set of environments
    # for this shotgun engine. This is required because of the action caching.
    env = tk.pipeline_configuration.get_environment("shotgun_%s" % entity_type.lower(), context)

    # get the location for our engine
    if not constants.SHOTGUN_ENGINE_NAME in env.get_engines():
        raise TankEngineInitError("Cannot find a shotgun engine in %s. Please contact support." % env)
    
    engine_descriptor = env.get_engine_descriptor(constants.SHOTGUN_ENGINE_NAME)

    # make sure it exists locally
    if not engine_descriptor.exists_local():
        raise TankEngineInitError("Cannot start engine! %s does not exist on disk" % engine_descriptor)

    # get path to engine code
    engine_path = engine_descriptor.get_path()
    plugin_file = os.path.join(engine_path, constants.ENGINE_FILE)

    # Instantiate the engine
    class_obj = loader.load_plugin(plugin_file, Engine)
    obj = class_obj(tk, context, constants.SHOTGUN_ENGINE_NAME, env)

    # register this engine as the current engine
    set_current_engine(obj)

    return obj

def get_environment_from_context(tk, context):
    """
    Returns an environment object given a context. 
    Returns None if no environment was found. 
    """
    try:
        env_name = tk.execute_core_hook(constants.PICK_ENVIRONMENT_CORE_HOOK_NAME, context=context)
    except Exception, e:
        raise TankError("Could not resolve an environment for context '%s'. The pick "
                        "environment hook reported the following error: %s" % (context, e))
    
    if env_name is None:
        return None
    
    return tk.pipeline_configuration.get_environment(env_name, context)

def show_global_busy(title, details):
    """
    Convenience method.
    
    Displays or updates a global busy/progress indicator window tied to the currently running engine.
    For more details and documentation, see the engine class documentation of this method.

    :params title: Short descriptive title of what is happening
    :params details: Detailed message describing what is going on.
    """
    engine = current_engine()
    if engine:
        engine.show_busy(title, details)        
    
def clear_global_busy():
    """
    Convenience method.
    
    Closes any open global progress indicator window tied to the currently running engine.
    For more details and documentation, see engine class documentation of this method.
    """
    engine = current_engine()
    if engine:
        engine.clear_busy()

##########################################################################################
# utilities

def _get_env_and_descriptor_for_engine(engine_name, tk, context):
    """
    Utility method to return commonly needed objects when instantiating engines.

    Raises TankEngineInitError if the engine name cannot be found.
    """
    # get the environment via the pick_environment hook
    env_name = __pick_environment(engine_name, tk, context)

    # get the env object based on the name in the pick env hook
    env = tk.pipeline_configuration.get_environment(env_name, context)
    
    # make sure that the environment has an engine instance with that name
    if not engine_name in env.get_engines():
        raise TankEngineInitError("Cannot find an engine instance %s in %s." % (engine_name, env))

    # get the location for our engine
    engine_descriptor = env.get_engine_descriptor(engine_name)

    return (env, engine_descriptor)


def __pick_environment(engine_name, tk, context):
    """
    Call out to the pick_environment core hook to determine which environment we should load
    based on the current context. The Shotgun engine provides its own implementation.
    """

    try:
        env_name = tk.execute_core_hook(constants.PICK_ENVIRONMENT_CORE_HOOK_NAME, context=context)
    except Exception, e:
        raise TankEngineInitError("Engine %s cannot initialize - the pick environment hook "
                                 "reported the following error: %s" % (engine_name, e))

    if env_name is None:
        # the pick_environment hook could not determine an environment
        # this may be because an incomplete Context was passed.
        # without an environment, engine creation cannot succeed.
        # raise an exception with a message
        raise TankEngineInitError("Engine %s cannot initialize - the pick environment hook was not "
                                  "able to return an environment to use, given the context %s. "
                                  "Usually this is because the context contains insufficient information "
                                  "for an environment to be determined." % (engine_name, context))

    return env_name
<|MERGE_RESOLUTION|>--- conflicted
+++ resolved
@@ -23,13 +23,8 @@
 from .. import loader
 from .. import hook
 from ..errors import TankError, TankEngineInitError, TankContextChangeNotSupportedError
-<<<<<<< HEAD
-=======
-from ..deploy import descriptor
-from ..deploy.dev_descriptor import TankDevDescriptor
 from ..util import log_user_activity_metric, log_user_attribute_metric
 from ..util.metrics import MetricsDispatcher
->>>>>>> abeec583
 
 from . import application
 from . import constants
@@ -185,7 +180,7 @@
             self.log_debug("Starting metrics dispatcher...")
             self._metrics_dispatcher.start()
             self.log_debug("Metrics dispatcher started.")
-        
+
     def __repr__(self):
         return "<Sgtk Engine 0x%08x: %s, env: %s>" % (id(self),  
                                                       self.name, 
